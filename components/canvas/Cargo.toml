--- conflicted
+++ resolved
@@ -40,13 +40,8 @@
 style = { path = "../style" }
 style_traits = { path = "../style_traits" }
 # NOTE: the sm-angle feature only enables angle on windows, not other platforms!
-<<<<<<< HEAD
 surfman = { version = "0.3", features = ["sm-angle"] }
-surfman-chains = "0.4"
-=======
-surfman = { version = "0.3", features = ["sm-angle","sm-angle-default"] }
 surfman-chains = "0.5.1"
->>>>>>> dd517238
 surfman-chains-api = "0.2"
 time = { version = "0.1.0", optional = true }
 webrender = { git = "https://github.com/servo/webrender" }
